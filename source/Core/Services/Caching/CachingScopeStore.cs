﻿/*
 * Copyright 2014 Dominick Baier, Brock Allen
 *
 * Licensed under the Apache License, Version 2.0 (the "License");
 * you may not use this file except in compliance with the License.
 * You may obtain a copy of the License at
 *
 *   http://www.apache.org/licenses/LICENSE-2.0
 *
 * Unless required by applicable law or agreed to in writing, software
 * distributed under the License is distributed on an "AS IS" BASIS,
 * WITHOUT WARRANTIES OR CONDITIONS OF ANY KIND, either express or implied.
 * See the License for the specific language governing permissions and
 * limitations under the License.
 */

using System;
using System.Collections.Generic;
using System.Linq;
using System.Threading.Tasks;
using Thinktecture.IdentityServer.Core.Extensions;
using Thinktecture.IdentityServer.Core.Models;

namespace Thinktecture.IdentityServer.Core.Services.Caching
{
    public class CachingScopeStore : IScopeStore
    {
<<<<<<< HEAD
        readonly IScopeStore inner;
        readonly ICache<IEnumerable<Scope>> cache;
=======
        const string AllScopes = "CachingScopeStore.allscopes";
        const string AllScopesPublic = AllScopes + ".public";

        IScopeStore inner;
        ICache<IEnumerable<Scope>> cache;
>>>>>>> 4698a23d

        public CachingScopeStore(IScopeStore inner, ICache<IEnumerable<Scope>> cache)
        {
            if (inner == null) throw new ArgumentNullException("inner");
            if (cache == null) throw new ArgumentNullException("cache");

            this.inner = inner;
            this.cache = cache;
        }

        public async Task<IEnumerable<Scope>> FindScopesAsync(IEnumerable<string> scopeNames)
        {
            var key = GetKey(scopeNames);
            return await cache.GetAsync(key, async () => await inner.FindScopesAsync(scopeNames));
        }

        public async Task<IEnumerable<Scope>> GetScopesAsync(bool publicOnly = true)
        {
            var key = GetKey(publicOnly);
            return await cache.GetAsync(key, async () => await inner.GetScopesAsync(publicOnly));
        }

        private string GetKey(IEnumerable<string> scopeNames)
        {
            if (scopeNames == null || !scopeNames.Any()) return "";
            return scopeNames.OrderBy(x => x).Aggregate((x, y) => x + "," + y);
        }

        private string GetKey(bool publicOnly)
        {
            if (publicOnly) return AllScopesPublic;
            return AllScopes;
        }
    }
}<|MERGE_RESOLUTION|>--- conflicted
+++ resolved
@@ -13,28 +13,22 @@
  * See the License for the specific language governing permissions and
  * limitations under the License.
  */
-
 using System;
 using System.Collections.Generic;
 using System.Linq;
+using System.Text;
 using System.Threading.Tasks;
-using Thinktecture.IdentityServer.Core.Extensions;
 using Thinktecture.IdentityServer.Core.Models;
 
 namespace Thinktecture.IdentityServer.Core.Services.Caching
 {
     public class CachingScopeStore : IScopeStore
     {
-<<<<<<< HEAD
-        readonly IScopeStore inner;
-        readonly ICache<IEnumerable<Scope>> cache;
-=======
         const string AllScopes = "CachingScopeStore.allscopes";
         const string AllScopesPublic = AllScopes + ".public";
 
         IScopeStore inner;
         ICache<IEnumerable<Scope>> cache;
->>>>>>> 4698a23d
 
         public CachingScopeStore(IScopeStore inner, ICache<IEnumerable<Scope>> cache)
         {
@@ -51,7 +45,7 @@
             return await cache.GetAsync(key, async () => await inner.FindScopesAsync(scopeNames));
         }
 
-        public async Task<IEnumerable<Scope>> GetScopesAsync(bool publicOnly = true)
+        public async Task<IEnumerable<Models.Scope>> GetScopesAsync(bool publicOnly = true)
         {
             var key = GetKey(publicOnly);
             return await cache.GetAsync(key, async () => await inner.GetScopesAsync(publicOnly));
