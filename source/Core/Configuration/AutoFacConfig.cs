﻿/*
 * Copyright (c) Dominick Baier, Brock Allen.  All rights reserved.
 * see license
 */

using Autofac;
using Autofac.Integration.WebApi;
using System;
using Thinktecture.IdentityServer.Core.Connect;
using Thinktecture.IdentityServer.Core.Connect.Services;
using Thinktecture.IdentityServer.Core.Hosting;
using Thinktecture.IdentityServer.Core.Services;
using Thinktecture.IdentityServer.Core.Services.InMemory;

namespace Thinktecture.IdentityServer.Core.Configuration
{
    internal static class AutofacConfig
    {
        public static IContainer Configure(IdentityServerOptions options, InternalConfiguration internalConfig)
        {
            if (options == null) throw new ArgumentNullException("options");
            if (options.Factory == null) throw new InvalidOperationException("null factory");
            if (internalConfig == null) throw new ArgumentNullException("internalConfig");

            IdentityServerServiceFactory fact = options.Factory;
            fact.Validate();

            var builder = new ContainerBuilder();

            builder.RegisterInstance(internalConfig).AsSelf();

            // mandatory from factory
            builder.Register(fact.UserService);
            builder.Register(fact.ScopeService);
            builder.Register(fact.ClientService);
            builder.Register(fact.CoreSettings);
            
            // optional from factory
            if (fact.AuthorizationCodeStore != null)
            {
                builder.Register(fact.AuthorizationCodeStore);
            }
            else
            {
                var inmemCodeStore = new InMemoryAuthorizationCodeStore();
                builder.RegisterInstance(inmemCodeStore).As<IAuthorizationCodeStore>();
            }

            if (fact.TokenHandleStore != null)
            {
                builder.Register(fact.TokenHandleStore);
            }
            else
            {
                var inmemTokenHandleStore = new InMemoryTokenHandleStore();
                builder.RegisterInstance(inmemTokenHandleStore).As<ITokenHandleStore>();
            }

            if (fact.RefreshTokenStore != null)
            {
                builder.Register(fact.RefreshTokenStore);
            }
            else
            {
                var inmemRefreshTokenStore = new InMemoryRefreshTokenStore();
                builder.RegisterInstance(inmemRefreshTokenStore).As<IRefreshTokenStore>();
            }

            if (fact.ConsentService != null)
            {
                builder.Register(fact.ConsentService);
            }
            else
            {
                var inmemConsentService = new InMemoryConsentService();
                builder.RegisterInstance(inmemConsentService).As<IConsentService>();
            }

            if (fact.ClaimsProvider != null)
            {
                builder.Register(fact.ClaimsProvider);
            }
            else
            {
                builder.RegisterType<DefaultClaimsProvider>().As<IClaimsProvider>();
            }

            if (fact.TokenService != null)
            {
                builder.Register(fact.TokenService);
            }
            else
            {
                builder.RegisterType<DefaultTokenService>().As<ITokenService>();
            }

<<<<<<< HEAD
            if (fact.RefreshTokenService != null)
            {
                builder.Register(fact.RefreshTokenService);
            }
            else
            {
                builder.RegisterType<DefaultRefreshTokenService>().As<IRefreshTokenService>();
=======
            if (fact.TokenSigningService != null)
            {
                builder.Register(fact.TokenSigningService);
            }
            else
            {
                builder.RegisterType<DefaultTokenSigningService>().As<ITokenSigningService>();
>>>>>>> e88c57d6
            }

            if (fact.CustomRequestValidator != null)
            {
                builder.Register(fact.CustomRequestValidator);
            }
            else
            {
                builder.RegisterType<DefaultCustomRequestValidator>().As<ICustomRequestValidator>();
            }

            if (fact.AssertionGrantValidator != null)
            {
                builder.Register(fact.AssertionGrantValidator);
            }
            else
            {
                builder.RegisterType<DefaultAssertionGrantValidator>().As<IAssertionGrantValidator>();
            }

            if (fact.ExternalClaimsFilter != null)
            {
                builder.Register(fact.ExternalClaimsFilter);
            }
            else
            {
                builder.RegisterType<DefaultExternalClaimsFilter>().As<IExternalClaimsFilter>();
            }

            if (fact.CustomTokenValidator != null)
            {
                builder.Register(fact.CustomTokenValidator);
            }
            else
            {
                builder.RegisterType<DefaultCustomTokenValidator>().As<ICustomTokenValidator>();
            }

            // validators
            builder.RegisterType<TokenRequestValidator>();
            builder.RegisterType<AuthorizeRequestValidator>();
            builder.RegisterType<ClientValidator>();
            builder.RegisterType<TokenValidator>();

            // processors
            builder.RegisterType<TokenResponseGenerator>();
            builder.RegisterType<AuthorizeResponseGenerator>();
            builder.RegisterType<AuthorizeInteractionResponseGenerator>();
            builder.RegisterType<UserInfoResponseGenerator>();

            // general services
            builder.RegisterType<CookieMiddlewareTrackingCookieService>().As<ITrackingCookieService>();

            // for authentication
            var authenticationOptions = options.AuthenticationOptions ?? new AuthenticationOptions();
            builder.RegisterInstance(authenticationOptions).AsSelf();

            // load core controller
            builder.RegisterApiControllers(typeof(AuthorizeEndpointController).Assembly);

            // add any additional dependencies from hosting application
            foreach(var registration in fact.Registrations)
            {
                builder.Register(registration);
            }

            return builder.Build();
        }

        private static void Register(this ContainerBuilder builder, Registration registration)
        {
            if (registration.ImplementationType != null)
            {
                builder.RegisterType(registration.ImplementationType).As(registration.InterfaceType);
            }
            else if (registration.ImplementationFactory != null)
            {
                builder.Register(ctx => registration.ImplementationFactory()).As(registration.InterfaceType);
            }
            else
            {
                // todo: error
            }
        }
    }
}<|MERGE_RESOLUTION|>--- conflicted
+++ resolved
@@ -94,7 +94,6 @@
                 builder.RegisterType<DefaultTokenService>().As<ITokenService>();
             }
 
-<<<<<<< HEAD
             if (fact.RefreshTokenService != null)
             {
                 builder.Register(fact.RefreshTokenService);
@@ -102,7 +101,8 @@
             else
             {
                 builder.RegisterType<DefaultRefreshTokenService>().As<IRefreshTokenService>();
-=======
+            }
+
             if (fact.TokenSigningService != null)
             {
                 builder.Register(fact.TokenSigningService);
@@ -110,7 +110,6 @@
             else
             {
                 builder.RegisterType<DefaultTokenSigningService>().As<ITokenSigningService>();
->>>>>>> e88c57d6
             }
 
             if (fact.CustomRequestValidator != null)
