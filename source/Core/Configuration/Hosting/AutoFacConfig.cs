--- conflicted
+++ resolved
@@ -129,12 +129,6 @@
                 builder.Register(registration, registration.Name);
             }
 
-<<<<<<< HEAD
-=======
-            // other internal
-            builder.Register(c => new OwinEnvironmentService(c.Resolve<IOwinContext>()));
-
->>>>>>> faea25b1
             return builder.Build();
         }
 
